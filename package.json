--- conflicted
+++ resolved
@@ -1,11 +1,6 @@
 {
   "name": "blizzardapi2",
-<<<<<<< HEAD
-  "version": "2.1.9",
-=======
   "version": "2.1.10",
-  "private": true,
->>>>>>> cda7a43e
   "scripts": {
     "release": "release-it"
   },
