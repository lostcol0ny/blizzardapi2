[project]
name = "blizzardapi2"
version = "2.1.3"
description = "A Python wrapper for Blizzard API"
authors = [{ name = "lostcol0ny", email = "c098os0k@4wrd.cc" }]
license = "MIT"
readme = "README.md"
dependencies = [
    "requests>=2.32.3,<3.0.0",
    "black>=24.4.2,<25.0.0",
    "pytest>=8.2.2,<9.0.0",
    "pytest-mock>=3.14.0,<4.0.0",
    "ruff>=0.3.0,<1.0.0",
    "pydantic>=2.11.6",
    "aiohttp>=3.12.12",
]
requires-python = ">=3.11"
classifiers = [
    "Programming Language :: Python :: 3",
    "Programming Language :: Python :: 3.11",
    "Programming Language :: Python :: 3.12",
    "Programming Language :: Python :: 3.13",
    "Operating System :: OS Independent",
]

[build-system]
requires = ["setuptools>=42", "wheel", "setuptools_scm[toml]>=6.2"]
build-backend = "setuptools.build_meta"

[tool.setuptools]
packages = ["blizzardapi2"]

[tool.setuptools_scm]
write_to = "blizzardapi2/_version.py"
local_scheme = "node-and-timestamp"

[project.optional-dependencies]
dev = [
    "pytest>=8.2.2,<9.0.0",
    "pytest-mock>=3.14.0,<4.0.0",
    "pytest-asyncio>=0.23.5,<1.0.0",
    "black>=24.4.2,<25.0.0",
    "ruff>=0.3.0,<1.0.0",
]

[tool.ruff]
# Exclude a variety of commonly ignored directories.
exclude = [
    ".bzr",
    ".direnv",
    ".eggs",
    ".git",
    ".git-rewrite",
    ".hg",
    ".ipynb_checkpoints",
    ".mypy_cache",
    ".nox",
    ".pants.d",
    ".pyenv",
    ".pytest_cache",
    ".pytype",
    ".ruff_cache",
    ".svn",
    ".tox",
    ".venv",
    ".vscode",
    "__pypackages__",
    "_build",
    "buck-out",
    "build",
    "dist",
    "node_modules",
    "site-packages",
    "venv",
]

# Same as Black.
line-length = 120

<<<<<<< HEAD
# Assume Python 3.11
target-version = "py311"
=======
# Assume Python 3.1
target-version = "2.1.3"
>>>>>>> ecd749ff

[tool.ruff.lint]
# Enable Pyflakes (`F`) and a subset of the pycodestyle (`E`) codes by default.
select = ["E4", "E7", "E9", "F"]
ignore = []

# Allow fix for all enabled rules (when `--fix`) is provided.
fixable = ["ALL"]
unfixable = []

# Allow unused variables when underscore-prefixed.
dummy-variable-rgx = "^(_+|(_+[a-zA-Z0-9_]*[a-zA-Z0-9]+?))$"

[tool.ruff.format]
# Like Black, use double quotes for strings.
quote-style = "double"

# Like Black, indent with spaces, rather than tabs.
indent-style = "space"

# Like Black, respect magic trailing commas.
skip-magic-trailing-comma = false

# Like Black, automatically detect the appropriate line ending.
line-ending = "auto"

# Enable auto-formatting of code examples in docstrings. Markdown,
# reStructuredText code/literal blocks and doctests are all supported.
#
# This is currently disabled by default, but it is planned for this
# to be opt-out in the future.
docstring-code-format = false

# Set the line length limit used when formatting code snippets in
# docstrings.
#
# This only has an effect when the `docstring-code-format` setting is
# enabled.
docstring-code-line-length = "dynamic"<|MERGE_RESOLUTION|>--- conflicted
+++ resolved
@@ -77,13 +77,8 @@
 # Same as Black.
 line-length = 120
 
-<<<<<<< HEAD
 # Assume Python 3.11
 target-version = "py311"
-=======
-# Assume Python 3.1
-target-version = "2.1.3"
->>>>>>> ecd749ff
 
 [tool.ruff.lint]
 # Enable Pyflakes (`F`) and a subset of the pycodestyle (`E`) codes by default.
